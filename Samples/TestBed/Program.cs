--- conflicted
+++ resolved
@@ -20,8 +20,6 @@
 using System.Diagnostics;
 using System.Threading.Tasks;
 using System.Collections.Generic;
-using System.Diagnostics.Contracts;
-using System.Linq.Expressions;
 using TestBed;
 
 class Program
@@ -34,18 +32,10 @@
         //     NOTE: This is just my scratch pad for quickly testing stuff, not for human consumption         //
         //                                                                                                    //
         //                                                                                                    //
-<<<<<<< HEAD
-        ////////////////////////////////////////////////////////////////////////////////////////////////////////
-
-        var sx = MonadClass<Option<string>, string>.Return("123");
-        var sy = MonadClass<Option<string>, string>.Bind<Option<int>>(sx, parseInt);
-        var sz = FunctorClass<Option<int>, int>.Map<Option<int>, int>(sy, x => x * 2);
-=======
         ///////////////////////////////////////////v////////////////////////////////////////////////////////////
 
         var vs = new[] {Success<string, int>(1), Success<string, int>(2), Success<string, int>(3)};
 
         var xs = Choice.rights<MValidation<string, int>, Validation<string, int>, Seq<string>, int>(vs);
->>>>>>> 582bff94
     }
 }